--- conflicted
+++ resolved
@@ -816,17 +816,13 @@
     
     gemini_api_key = os.getenv("GEMINI_API_KEY")
     if not gemini_api_key:
-<<<<<<< HEAD
-        raise ValueError("❌ 找不到 GEMINI_API_KEY，請確認已在環境變數或 .env 檔案中設定。")
-    gemini_client = genai.Client(api_key=gemini_api_key)
-=======
         print(
             "⚠️ 未在 .env 找到 GEMINI_API_KEY。若要使用 Gemini 模型，請設置此環境變數。"
         )
         gemini_client = None
     else:
         gemini_client = genai.Client(api_key=gemini_api_key)
->>>>>>> 9754cdf0
+
 
     # Initialize OpenAI client if library is available
     openai_client = None
